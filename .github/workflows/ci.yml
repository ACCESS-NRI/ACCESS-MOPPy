--- conflicted
+++ resolved
@@ -21,13 +21,8 @@
   pre-commit:
     runs-on: ubuntu-latest
     steps:
-<<<<<<< HEAD
       - uses: actions/checkout@v4.2.2
       - uses: prefix-dev/setup-pixi@v0.9.0
-=======
-      - uses: actions/checkout@v5
-      - uses: prefix-dev/setup-pixi@v0.8.14
->>>>>>> e5d2553b
         with:
           pixi-version: v0.39.5
       - name: Run pre-commit
