import os
import tempfile

import numpy as np
import requests
import xarray as xr
from tqdm import tqdm


class Supergrid:
    def __init__(self, nominal_resolution: str):
        """Initialize the Supergrid class with a specified nominal resolution."""

        self.nominal_resolution = nominal_resolution
        self.supergrid_path = self.get_supergrid_path(nominal_resolution)
        self.load_supergrid(self.supergrid_path)

    def get_supergrid_path(self, nominal_resolution: str) -> str:
        """Get the path to the supergrid file based on the nominal resolution.
        If the file is not found on Gadi, it will attempt to download it from Google Drive.
        """
        if not self.nominal_resolution:
            raise ValueError("nominal_resolution must be provided")
        # Mapping nominal resolution to file names
        supergrid_filenames = {
            "100 km": "mom1deg.nc",
            "25 km": "mom025deg.nc",
            "10 km": "mom01deg.nc",
        }

        if nominal_resolution not in supergrid_filenames:
            raise ValueError(
                f"Unknown or unsupported nominal resolution: {nominal_resolution}"
            )

        supergrid_filename = supergrid_filenames[nominal_resolution]
        gadi_supergrid_dir = "/g/data/xp65/public/apps/access_mopper_data/grids"
        gadi_supergrid_path = os.path.join(gadi_supergrid_dir, supergrid_filename)

        # Check if running on Gadi and file exists
        if os.path.exists(gadi_supergrid_path):
            supergrid_path = gadi_supergrid_path
        else:
            # Not on Gadi or file not available, download from Google Drive
            # Mapping nominal resolution to Google Drive file IDs
            gdrive_file_ids = {
                "100 km": "1Ito5EspxaICiTD1cfzcpcWTGNYg29fQf",
                "25 km": "1aNO1Y7HeU4YHjPi1Wsw_xRbp-SQG3NoA",
                "10 km": "GOOGLE_DRIVE_FILE_ID_FOR_10KM",
            }
            file_id = gdrive_file_ids[nominal_resolution]
            tmp_dir = tempfile.gettempdir()
            supergrid_path = os.path.join(tmp_dir, supergrid_filename)
            if not os.path.exists(supergrid_path):
                try:

                    def download_from_gdrive(file_id, dest_path):
                        # Download files from Google Drive (no token handling)
                        URL = (
                            f"https://drive.google.com/uc?export=download&id={file_id}"
                        )
                        with requests.get(URL, stream=True) as response:
                            response.raise_for_status()
                            total = int(response.headers.get("content-length", 0))
                            with (
                                open(dest_path, "wb") as f,
                                tqdm(
                                    total=total,
                                    unit="B",
                                    unit_scale=True,
                                    desc=f"Downloading {os.path.basename(dest_path)}",
                                ) as pbar,
                            ):
                                for chunk in response.iter_content(32768):
                                    if chunk:
                                        f.write(chunk)
                                        pbar.update(len(chunk))

                    download_from_gdrive(file_id, supergrid_path)
                except Exception as e:
                    raise RuntimeError(
                        f"Could not download supergrid file for {nominal_resolution}: {e}"
                    )
        return supergrid_path

    def load_supergrid(self, supergrid_file: str):
        """Load the supergrid dataset from the specified file."""
        if not supergrid_file:
            raise ValueError("supergrid_file must be provided")

        self.supergrid = xr.open_dataset(supergrid_file).rename_dims(
            {"nxp": "i_full", "nyp": "j_full"}
        )
        self.supergrid = self.supergrid.rename_vars({"x": "x_full", "y": "y_full"})
        self.xt = self.supergrid["x_full"][1::2, 1::2]
        self.yt = self.supergrid["y_full"][1::2, 1::2]
        self.xu = self.supergrid["x_full"][1::2, ::2]
        self.yu = self.supergrid["y_full"][1::2, ::2]
        self.xv = self.supergrid["x_full"][::2, 1::2]
        self.yv = self.supergrid["y_full"][::2, 1::2]
        self.xq = self.supergrid["x_full"][::2, ::2]
        self.yq = self.supergrid["y_full"][::2, ::2]

    def extract_grid(self, grid_type: str):
        if grid_type == "T":
            x = self.xt
            y = self.yt
            corners_x = self.xq
            corners_y = self.yq
        elif grid_type == "U":
            x = self.xu
            y = self.yu
            corners_x = self.supergrid["x_full"]
            corners_y = self.supergrid["y_full"]
        elif grid_type == "V":
            x = self.xv
            y = self.yv
            corners_x = self.supergrid["x_full"]
            corners_y = self.supergrid["y_full"]
        elif grid_type == "Q":
            x = self.xq
            y = self.yq
            corners_x = self.xq
            corners_y = self.yq
        else:
            raise ValueError(f"Unsupported grid_type: {grid_type}")

        corners_x = (corners_x + 360) % 360

        i_coord = xr.DataArray(
            np.arange(x.shape[1]),
            dims="i",
            name="i",
            attrs={"long_name": "cell index along first dimension", "units": "1"},
        )
        j_coord = xr.DataArray(
            np.arange(y.shape[0]),
            dims="j",
            name="j",
            attrs={"long_name": "cell index along second dimension", "units": "1"},
        )
        vertices = xr.DataArray(np.arange(4), dims="vertices", name="vertices")

        lat = xr.DataArray(y, dims=("j", "i"), name="latitude")
        lon = xr.DataArray((x + 360) % 360, dims=("j", "i"), name="longitude")

        lat_bnds = (
            xr.concat(
                [
                    corners_y[:-1, :-1].expand_dims(vertices=[0]),
                    corners_y[:-1, 1:].expand_dims(vertices=[1]),
                    corners_y[1:, 1:].expand_dims(vertices=[2]),
                    corners_y[1:, :-1].expand_dims(vertices=[3]),
                ],
                dim="vertices",
            )
            .rename({"j_full": "j", "i_full": "i"})
            .transpose("j", "i", "vertices")
            .rename("vertices_latitude")
        )

        lon_bnds = (
            xr.concat(
                [
                    corners_x[:-1, :-1].expand_dims(vertices=[0]),
                    corners_x[:-1, 1:].expand_dims(vertices=[1]),
                    corners_x[1:, 1:].expand_dims(vertices=[2]),
                    corners_x[1:, :-1].expand_dims(vertices=[3]),
                ],
                dim="vertices",
            )
            .rename({"j_full": "j", "i_full": "i"})
            .transpose("j", "i", "vertices")
            .rename("vertices_longitude")
        )

<<<<<<< HEAD
        return {
            "i": i_coord,
            "j": j_coord,
            "vertices": vertices,
            "latitude": lat,
            "longitude": lon,
            "vertices_latitude": lat_bnds,
            "vertices_longitude": lon_bnds,
        }
=======
class Supergrid(object):
    # See description in the following document
    # https://gist.github.com/rbeucher/b67c2b461557bc215a70017ea8dd337b

    def __init__(self, supergrid_file):
        self.supergrid_file = supergrid_file
        self.supergrid = xr.open_dataset(supergrid_file)

        # T point locations
        self.xt = self.supergrid["x"][1::2, 1::2]
        self.yt = self.supergrid["y"][1::2, 1::2]
        # Corner point locations
        self.xq = self.supergrid["x"][::2, ::2]
        self.yq = self.supergrid["y"][::2, ::2]
        # U point locations
        self.xu = self.supergrid["x"][1::2, ::2]
        self.yu = self.supergrid["y"][1::2, ::2]
        # V point locations
        self.xv = self.supergrid["x"][::2, 1::2]
        self.yv = self.supergrid["y"][::2, 1::2]

    def h_cells(self):
        self.lat = self.yt.values
        self.lat_bnds = np.zeros((*self.yt.shape, 4))
        self.lat_bnds[..., 0] = self.yq[:-1, :-1]  # SW corner
        self.lat_bnds[..., 1] = self.yq[:-1, 1:]  # SE corner
        self.lat_bnds[..., 2] = self.yq[1:, 1:]  # NE corner
        self.lat_bnds[..., 3] = self.yq[1:, :-1]  # NW corner

        self.lon = (self.xt.values + 360) % 360
        self.xq = (self.xq + 360) % 360
        self.lon_bnds = np.zeros((*self.xt.shape, 4))
        self.lon_bnds[..., 0] = self.xq[:-1, :-1]  # SW corner
        self.lon_bnds[..., 1] = self.xq[:-1, 1:]  # SE corner
        self.lon_bnds[..., 2] = self.xq[1:, 1:]  # NE corner
        self.lon_bnds[..., 3] = self.xq[1:, :-1]  # NW corner

    def q_cells(self):
        # Extend grid over periodic boundaries
        yt_ext = np.append(self.yt[:], np.fliplr(self.yt[-1:, :]), axis=0)
        yt_ext = np.append(yt_ext[:], yt_ext[:, :1], axis=1)

        xt_ext = np.append(self.xt[:], np.fliplr(self.xt[-1:, :]), axis=0)
        xt_ext = np.append(xt_ext[:], xt_ext[:, :1], axis=1)

        self.lat = self.yq.values[1:, 1:]
        self.lat_bnds = np.zeros((*self.yt.shape, 4))
        self.lat_bnds[..., 0] = yt_ext[:-1, :-1]  # SW corner
        self.lat_bnds[..., 1] = yt_ext[:-1, 1:]  # SE corner
        self.lat_bnds[..., 2] = yt_ext[1:, 1:]  # NE corner
        self.lat_bnds[..., 3] = yt_ext[1:, :-1]  # NW corner

        self.lon = (self.xq.values[1:, 1:] + 360) % 360
        xt_ext = (xt_ext + 360) % 360
        self.lon_bnds = np.zeros((*self.xt.shape, 4))
        self.lon_bnds[..., 0] = xt_ext[:-1, :-1]  # SW corner
        self.lon_bnds[..., 1] = xt_ext[:-1, 1:]  # SE corner
        self.lon_bnds[..., 2] = xt_ext[1:, 1:]  # NE corner
        self.lon_bnds[..., 3] = xt_ext[1:, :-1]  # NW corner
>>>>>>> 88936815
<|MERGE_RESOLUTION|>--- conflicted
+++ resolved
@@ -174,7 +174,6 @@
             .rename("vertices_longitude")
         )
 
-<<<<<<< HEAD
         return {
             "i": i_coord,
             "j": j_coord,
@@ -183,65 +182,4 @@
             "longitude": lon,
             "vertices_latitude": lat_bnds,
             "vertices_longitude": lon_bnds,
-        }
-=======
-class Supergrid(object):
-    # See description in the following document
-    # https://gist.github.com/rbeucher/b67c2b461557bc215a70017ea8dd337b
-
-    def __init__(self, supergrid_file):
-        self.supergrid_file = supergrid_file
-        self.supergrid = xr.open_dataset(supergrid_file)
-
-        # T point locations
-        self.xt = self.supergrid["x"][1::2, 1::2]
-        self.yt = self.supergrid["y"][1::2, 1::2]
-        # Corner point locations
-        self.xq = self.supergrid["x"][::2, ::2]
-        self.yq = self.supergrid["y"][::2, ::2]
-        # U point locations
-        self.xu = self.supergrid["x"][1::2, ::2]
-        self.yu = self.supergrid["y"][1::2, ::2]
-        # V point locations
-        self.xv = self.supergrid["x"][::2, 1::2]
-        self.yv = self.supergrid["y"][::2, 1::2]
-
-    def h_cells(self):
-        self.lat = self.yt.values
-        self.lat_bnds = np.zeros((*self.yt.shape, 4))
-        self.lat_bnds[..., 0] = self.yq[:-1, :-1]  # SW corner
-        self.lat_bnds[..., 1] = self.yq[:-1, 1:]  # SE corner
-        self.lat_bnds[..., 2] = self.yq[1:, 1:]  # NE corner
-        self.lat_bnds[..., 3] = self.yq[1:, :-1]  # NW corner
-
-        self.lon = (self.xt.values + 360) % 360
-        self.xq = (self.xq + 360) % 360
-        self.lon_bnds = np.zeros((*self.xt.shape, 4))
-        self.lon_bnds[..., 0] = self.xq[:-1, :-1]  # SW corner
-        self.lon_bnds[..., 1] = self.xq[:-1, 1:]  # SE corner
-        self.lon_bnds[..., 2] = self.xq[1:, 1:]  # NE corner
-        self.lon_bnds[..., 3] = self.xq[1:, :-1]  # NW corner
-
-    def q_cells(self):
-        # Extend grid over periodic boundaries
-        yt_ext = np.append(self.yt[:], np.fliplr(self.yt[-1:, :]), axis=0)
-        yt_ext = np.append(yt_ext[:], yt_ext[:, :1], axis=1)
-
-        xt_ext = np.append(self.xt[:], np.fliplr(self.xt[-1:, :]), axis=0)
-        xt_ext = np.append(xt_ext[:], xt_ext[:, :1], axis=1)
-
-        self.lat = self.yq.values[1:, 1:]
-        self.lat_bnds = np.zeros((*self.yt.shape, 4))
-        self.lat_bnds[..., 0] = yt_ext[:-1, :-1]  # SW corner
-        self.lat_bnds[..., 1] = yt_ext[:-1, 1:]  # SE corner
-        self.lat_bnds[..., 2] = yt_ext[1:, 1:]  # NE corner
-        self.lat_bnds[..., 3] = yt_ext[1:, :-1]  # NW corner
-
-        self.lon = (self.xq.values[1:, 1:] + 360) % 360
-        xt_ext = (xt_ext + 360) % 360
-        self.lon_bnds = np.zeros((*self.xt.shape, 4))
-        self.lon_bnds[..., 0] = xt_ext[:-1, :-1]  # SW corner
-        self.lon_bnds[..., 1] = xt_ext[:-1, 1:]  # SE corner
-        self.lon_bnds[..., 2] = xt_ext[1:, 1:]  # NE corner
-        self.lon_bnds[..., 3] = xt_ext[1:, :-1]  # NW corner
->>>>>>> 88936815
+        }