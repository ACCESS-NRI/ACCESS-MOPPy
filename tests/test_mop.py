import importlib.resources as resources
from pathlib import Path

import pandas as pd
import pytest
<<<<<<< HEAD
from access_mopper.configurations import ACCESS_ESM16_CMIP6, ACCESS_OM3_CMIP6
=======
from access_mopper.configurations import ACCESS_ESM16_CMIP6
>>>>>>> 88936815

DATA_DIR = Path(__file__).parent / "data"


@pytest.fixture
def model():
    # Create and save the model
    model_instance = ACCESS_ESM16_CMIP6(
        experiment_id="piControl-spinup",
        realization_index="1",
        initialization_index="1",
        physics_index="1",
        forcing_index="1",
        parent_mip_era="no parent",
        parent_activity_id="no parent",
        parent_experiment_id="no parent",
        parent_source_id="no parent",
        parent_variant_label="no parent",
        parent_time_units="no parent",
        branch_method="no parent",
        branch_time_in_parent=0.0,
        branch_time_in_child=0.0,
    )
    model_instance.save_to_file("model.json")
    return model_instance

@pytest.fixture
def model_om3():
    # Create and save the om3 model
    model_instance = ACCESS_OM3_CMIP6(
        experiment_id = "historical", 
        realization_index="1", 
        initialization_index="1", 
        physics_index="1", 
        forcing_index="1", 
        parent_mip_era="CMIP6",
        parent_activity_id="CMIP",
        parent_experiment_id= "piControl",
        parent_source_id = "ACCESS-ESM1-5",
        parent_variant_label = "r1i1p1f1",
        parent_time_units = "days since 0101-1-1",
        branch_method = "standard",
        branch_time_in_child = 0.0,
        branch_time_in_parent = 0.0,
    )
    model_instance.save_to_file("model_om3.json")
    return model_instance


def test_model_function():
    test_file = DATA_DIR / "esm1-6/atmosphere/aiihca.pa-101909_mon.nc"
    assert test_file.exists(), "Test data file missing!"


def load_filtered_variables(mappings):
    # Load and filter variables from the JSON file
    with resources.files("access_mopper.mappings").joinpath(mappings).open() as f:
        df = pd.read_json(f, orient="index")
    return df.index.tolist()

def load_filtered_variables_om3_2d(mappings):
    # Load and filter variables from the JSON file
    with resources.files("access_mopper.mappings").joinpath(mappings).open() as f:
        df = pd.read_json(f, orient="index")
        list_2d = [var for var in df.index if len(df.loc[var,"dimensions"])==3]
    return list_2d

def load_filtered_variables_om3_3d(mappings):
    # Load and filter variables from the JSON file
    with resources.files("access_mopper.mappings").joinpath(mappings).open() as f:
        df = pd.read_json(f, orient="index")
        list_3d = [var for var in df.index if len(df.loc[var,"dimensions"])==4]
    return list_3d

@pytest.mark.parametrize(
    "cmor_name", load_filtered_variables("Mappings_CMIP6_Amon.json")
)
def test_cmorise_CMIP6_Amon(model, cmor_name):
    file_pattern = DATA_DIR / "esm1-6/atmosphere/aiihca.pa-101909_mon.nc"
    try:
        model.cmorise(
            file_paths=file_pattern,
            compound_name="Amon." + cmor_name,
            cmor_dataset_json="model.json",
            mip_table="CMIP6_Amon.json",
        )
    except Exception as e:
        pytest.fail(f"Failed processing {cmor_name} with table CMIP6_Amon.json: {e}")


@pytest.mark.parametrize(
    "cmor_name", load_filtered_variables("Mappings_CMIP6_Lmon.json")
)
def test_cmorise_CMIP6_Lmon(model, cmor_name):
    file_pattern = DATA_DIR / "esm1-6/atmosphere/aiihca.pa-101909_mon.nc"
    try:
        model.cmorise(
            file_paths=file_pattern,
            compound_name="Lmon." + cmor_name,
            cmor_dataset_json="model.json",
            mip_table="CMIP6_Lmon.json",
        )
    except Exception as e:
        pytest.fail(f"Failed processing {cmor_name} with table CMIP6_Lmon.json: {e}")


@pytest.mark.parametrize(
    "cmor_name", load_filtered_variables("Mappings_CMIP6_Emon.json")
)
def test_cmorise_CMIP6_Emon(model, cmor_name):
    file_pattern = DATA_DIR / "esm1-6/atmosphere/aiihca.pa-101909_mon.nc"
    try:
        model.cmorise(
            file_paths=file_pattern,
            compound_name="Emon." + cmor_name,
            cmor_dataset_json="model.json",
            mip_table="CMIP6_Emon.json",
        )
    except Exception as e:
        pytest.fail(f"Failed processing {cmor_name} with table CMIP6_Emon.json: {e}")


@pytest.mark.parametrize(
    "cmor_name", load_filtered_variables_om3_2d("Mappings_OM3_Omon.json")
)
def test_cmorise_OM3_2d(model_om3, cmor_name):
    file_pattern = DATA_DIR / f"om3/2d/access-om3.mom6.2d.{cmor_name}.1mon.mean.1902_01.nc"
    try:
        model_om3.supergrid = DATA_DIR / "supergrid/ocean_hgrid.nc"
        model_om3.cmorise(
            file_paths=file_pattern,
            compound_name="Omon." + cmor_name,
            cmor_dataset_json="model_om3.json",
            mip_table="CMIP6_Omon.json",
        )
    except Exception as e:
        pytest.fail(f"Failed processing {cmor_name} with table CMIP6_Omon.json: {e}")


@pytest.mark.parametrize(
    "cmor_name", load_filtered_variables_om3_3d("Mappings_OM3_Omon.json")
)
def test_cmorise_OM3_3d(model_om3, cmor_name):
    file_pattern = DATA_DIR / f"om3/3d/access-om3.mom6.3d.{cmor_name}.1mon.mean.1924_01.nc"
    try:
        model_om3.supergrid = DATA_DIR / "supergrid/ocean_hgrid.nc"
        model_om3.cmorise(
            file_paths=file_pattern,
            compound_name="Omon." + cmor_name,
            cmor_dataset_json="model_om3.json",
            mip_table="CMIP6_Omon.json",
        )
    except Exception as e:
        pytest.fail(f"Failed processing {cmor_name} with table CMIP6_Omon.json: {e}")<|MERGE_RESOLUTION|>--- conflicted
+++ resolved
@@ -3,11 +3,8 @@
 
 import pandas as pd
 import pytest
-<<<<<<< HEAD
+
 from access_mopper.configurations import ACCESS_ESM16_CMIP6, ACCESS_OM3_CMIP6
-=======
-from access_mopper.configurations import ACCESS_ESM16_CMIP6
->>>>>>> 88936815
 
 DATA_DIR = Path(__file__).parent / "data"
 
