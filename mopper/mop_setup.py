--- conflicted
+++ resolved
@@ -140,13 +140,8 @@
         in_fname = match['filename'].split()
         match['file_structure'] = ''
         for f in in_fname:
-<<<<<<< HEAD
             #match['file_structure'] += f"/{realmdir}/{f}*.nc "
             match['file_structure'] = f"/atm/netCDF/{match['filename']}*.nc"
-=======
-            match['file_structure'] += f"/{realmdir}/{f}*.nc "
-            #match['file_structure'] = f"/atm/netCDF/{match['filename']}*.nc"
->>>>>>> e02f0277
     return match
 
 
