--- conflicted
+++ resolved
@@ -1,22 +1,14 @@
 package:
     name: mopper 
     #version: "{{ environ.get('GIT_DESCRIBE_TAG', '1.0') }}"
-<<<<<<< HEAD
     version: '1.1.2'
-=======
-    version: '1.1.1'
->>>>>>> 104681bc
 #source:
 # path: ../.
 
 source:
   #url: https://github.com/ACCESS-Hive/ACCESS-MOPPeR/archive/refs/tags/{{ environ.get('RELEASE_VERSION') }}.tar.gz
   git_url: https://github.com/ACCESS-Hive/ACCESS-MOPPeR.git
-<<<<<<< HEAD
-  git_tag: "1.2.0"
-=======
-  git_tag: "1.1.1"
->>>>>>> 104681bc
+  git_tag: "1.1.2"
   #git_rev: "1.1.0"
   #git_depth: 1 # (Defaults to -1/not shallow)
 
